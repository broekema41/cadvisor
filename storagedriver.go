--- conflicted
+++ resolved
@@ -42,6 +42,11 @@
 func NewStorageDriver(driverName string) (storage.StorageDriver, error) {
 	var storageDriver storage.StorageDriver
 	var err error
+	samplesToCache := int(*argDbBufferDuration / manager.HousekeepingTick)
+	if samplesToCache < statsRequestedByUI {
+		// The UI requests the most recent 60 stats by default.
+		samplesToCache = statsRequestedByUI
+	}
 	switch driverName {
 	case "":
 		// empty string by default is the in memory store
@@ -58,11 +63,7 @@
 
 		storageDriver, err = influxdb.New(
 			hostname,
-<<<<<<< HEAD
-			"cadvisor",
-=======
 			"stats",
->>>>>>> 9d158c3d
 			*argDbName,
 			*argDbUsername,
 			*argDbPassword,
@@ -72,8 +73,8 @@
 			// TODO(monnand): One hour? Or user-defined?
 			1*time.Hour,
 		)
-<<<<<<< HEAD
-		storageDriver = cache.MemoryCache(*argHistoryDuration, *argHistoryDuration, storageDriver)
+		glog.V(2).Infof("Caching %d recent stats in memory\n", samplesToCache)
+		storageDriver = cache.MemoryCache(samplesToCache, samplesToCache, storageDriver)
 	case "bigquery":
 		var hostname string
 		hostname, err = os.Hostname()
@@ -86,16 +87,9 @@
 			*argDbName,
 			1*time.Hour,
 		)
-		storageDriver = cache.MemoryCache(*argHistoryDuration, *argHistoryDuration, storageDriver)
-=======
-		samplesToCache := int(*argDbBufferDuration / manager.HousekeepingTick)
-		if samplesToCache < statsRequestedByUI {
-			// The UI requests the most recent 60 stats by default.
-			samplesToCache = statsRequestedByUI
-		}
 		glog.V(2).Infof("Caching %d recent stats in memory\n", samplesToCache)
 		storageDriver = cache.MemoryCache(samplesToCache, samplesToCache, storageDriver)
->>>>>>> 9d158c3d
+
 	default:
 		err = fmt.Errorf("Unknown database driver: %v", *argDbDriver)
 	}
